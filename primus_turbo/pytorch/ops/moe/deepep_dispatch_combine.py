--- conflicted
+++ resolved
@@ -167,15 +167,8 @@
         ctx.async_finish = async_finish
         ctx.allocate_on_comm_stream = allocate_on_comm_stream
 
-<<<<<<< HEAD
-        # TODO: raise error when enable torch.compile
-        # if not use_cuda_num_token_per_expert:
-        #     assert isinstance(tokens_per_expert, list)
-        #     tokens_per_expert = torch.tensor(tokens_per_expert)
-=======
         if tokens_per_expert is not None:
             tokens_per_expert = torch.tensor(tokens_per_expert)
->>>>>>> 1fc5b814
 
         return (recv_x, recv_token_indices, recv_token_probs, tokens_per_expert, handle)
 
