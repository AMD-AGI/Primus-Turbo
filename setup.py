--- conflicted
+++ resolved
@@ -184,12 +184,8 @@
         name="libprimus_turbo_kernels",
         include_dirs=include_dirs,
         sources=kernels_sources,
-<<<<<<< HEAD
+        library_dirs=library_dirs,
         libraries=["hipblaslt"],
-=======
-        library_dirs=library_dirs,
-        libraries=["hipblas"],
->>>>>>> 6d396473
         **extra_flags,
     )
 
