--- conflicted
+++ resolved
@@ -41,18 +41,6 @@
 
 int64_t get_hipblaslt_workspace_size_in_byte();
 
-<<<<<<< HEAD
-void hipblaslt_gemm_impl(const void *A, const hipDataType A_type, const int64_t lda,
-                         const void *scaleA_inv, hipblasOperation_t transA, const void *B,
-                         const hipDataType B_type, const int64_t ldb, const void *scaleB_inv,
-                         hipblasOperation_t transB, void *D, const hipDataType D_type,
-                         const int64_t ldd, const int64_t m, const int64_t n, const int64_t k,
-                         void *workspace, const int64_t workspace_size,
-                         const bool                         use_low_precision,
-                         const hipblasLtMatmulMatrixScale_t scale_mode, hipblasLtHandle_t handle,
-                         hipStream_t stream);
-// *****************************************
-=======
 void hipblaslt_gemm_impl(const void *A, const hipDataType A_type, const int64_t rows_a,
                          const int64_t cols_a, const int64_t lda, const void *scaleA_inv,
                          hipblasOperation_t transA, const void *B, const hipDataType B_type,
@@ -60,13 +48,13 @@
                          const void *scaleB_inv, hipblasOperation_t transB, void *D,
                          const hipDataType D_type, const int64_t rows_d, const int64_t cols_d,
                          const int64_t ldd, void *workspace, const int64_t workspace_size,
-                         const bool use_fp8, const hipblasLtMatmulMatrixScale_t scale_mode,
-                         hipblasLtHandle_t handle, hipStream_t stream);
+                         const bool                         use_low_precision,
+                         const hipblasLtMatmulMatrixScale_t scale_mode, hipblasLtHandle_t handle,
+                         hipStream_t stream);
 
 //==================================================================
 //  CK GEMM
 //==================================================================
->>>>>>> 8bc218d5
 
 template <typename AType, typename BType, typename CType, typename ACCType = float>
 struct CKGemmFP8Params {
