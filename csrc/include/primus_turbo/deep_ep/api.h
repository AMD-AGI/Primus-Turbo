/*
 * Copyright (c) 2025 DeepSeek. All rights reserved.
 *
 * Modification Copyright© 2025 Advanced Micro Devices, Inc. All rights reserved.
 *
 * See LICENSE for license information.
 */

#pragma once

#include <hip/hip_runtime.h>
#include <vector>

namespace primus_turbo::deep_ep {

// Intranode runtime
namespace intranode {

void barrier(int **barrier_signal_ptrs, int rank, int num_ranks, hipStream_t stream);

} // namespace intranode

// Internode runtime
namespace internode {

std::vector<uint8_t> get_unique_id();

int init(const std::vector<uint8_t> &root_unique_id_val, int rank, int num_ranks,
         bool low_latency_mode);

void *alloc(size_t size, size_t alignment);

void free(void *ptr);

void barrier();

void finalize();

} // namespace internode

// Layout kernels
namespace layout {

void get_dispatch_layout(const int64_t *topk_idx, int *num_tokens_per_rank,
                         int *num_tokens_per_rdma_rank, int *num_tokens_per_expert,
                         bool *is_token_in_rank, int num_tokens, int num_topk, int num_ranks,
                         int num_experts, hipStream_t stream);

} // namespace layout

// Intranode kernels
namespace intranode {

void notify_dispatch(const int *num_tokens_per_rank, int *moe_recv_counter_mapped, int num_ranks,
<<<<<<< HEAD
                     const int *num_tokens_per_expert, int64_t *moe_recv_expert_counter_mapped,
                     int64_t *moe_num_recv_tokens_per_experts, int num_experts, int num_tokens,
                     const bool *is_token_in_rank, int *channel_prefix_matrix,
                     int *rank_prefix_matrix_copy, int num_memset_int, int expert_alignment,
                     void **buffer_ptrs, int **barrier_signal_ptrs, int rank, hipStream_t stream,
                     int num_sms);
=======
                     const int *num_tokens_per_expert, int *moe_recv_expert_counter_mapped,
                     int num_experts, int num_tokens, const bool *is_token_in_rank,
                     int *channel_prefix_matrix, int *rank_prefix_matrix_copy, int num_memset_int,
                     int expert_alignment, void **buffer_ptrs, int **barrier_signal_ptrs, int rank,
                     hipStream_t stream, int num_sms);
>>>>>>> 1fc5b814

void cached_notify_dispatch(const int *rank_prefix_matrix, int num_memset_int, void **buffer_ptrs,
                            int **barrier_signal_ptrs, int rank, int num_ranks, hipStream_t stream);

void dispatch(void *recv_x, float *recv_x_scales, int *recv_src_idx, int64_t *recv_topk_idx,
              float *recv_topk_weights, int *recv_channel_offset, int *send_head, const void *x,
              const float *x_scales, const int64_t *topk_idx, const float *topk_weights,
              const bool *is_token_in_rank, const int *channel_prefix_matrix, int num_tokens,
              int num_worst_tokens, int hidden_int4, int num_topk, int num_experts, int num_scales,
              int scale_token_stride, int scale_hidden_stride, void **buffer_ptrs, int rank,
              int num_ranks, hipStream_t stream, int num_sms, int num_max_send_tokens,
              int num_recv_buffer_tokens);

void cached_notify_combine(void **buffer_ptrs, int *send_head, int num_channels,
                           int num_recv_tokens, int num_memset_int, int **barrier_signal_ptrs,
                           int rank, int num_ranks, hipStream_t stream);

void combine(hipDataType type, void *recv_x, float *recv_topk_weights, const void *x,
             const float *topk_weights, const void *bias_0, const void *bias_1, const int *src_idx,
             const int *rank_prefix_matrix, const int *channel_prefix_matrix, int *send_head,
             int num_tokens, int num_recv_tokens, int hidden, int num_topk, void **buffer_ptrs,
             int rank, int num_ranks, hipStream_t stream, int num_sms, int num_max_send_tokens,
             int num_recv_buffer_tokens);

} // namespace intranode

// Internode kernels
namespace internode {

int get_source_meta_bytes();

void notify_dispatch(const int *num_tokens_per_rank, int *moe_recv_counter_mapped, int num_ranks,
                     const int *num_tokens_per_rdma_rank, int *moe_recv_rdma_counter_mapped,
<<<<<<< HEAD
                     const int *num_tokens_per_expert, int64_t *moe_recv_expert_counter_mapped,
                     int64_t *moe_num_recv_tokens_per_experts, int num_experts,
                     const bool *is_token_in_rank, int num_tokens, int num_channels,
                     int hidden_int4, int num_scales, int num_topk, int expert_alignment,
                     int *rdma_channel_prefix_matrix, int *recv_rdma_rank_prefix_sum,
                     int *gbl_channel_prefix_matrix, int *recv_gbl_rank_prefix_sum,
                     void *rdma_buffer_ptr, int num_max_rdma_chunked_recv_tokens,
                     void **buffer_ptrs, int num_max_nvl_chunked_recv_tokens,
                     int **barrier_signal_ptrs, int rank, hipStream_t stream,
                     int64_t num_rdma_bytes, int64_t num_nvl_bytes, bool low_latency_mode);
=======
                     const int *num_tokens_per_expert, int *moe_recv_expert_counter_mapped,
                     int num_experts, const bool *is_token_in_rank, int num_tokens,
                     int num_worst_tokens, int num_channels, int hidden_int4, int num_scales,
                     int num_topk, int expert_alignment, int *rdma_channel_prefix_matrix,
                     int *recv_rdma_rank_prefix_sum, int *gbl_channel_prefix_matrix,
                     int *recv_gbl_rank_prefix_sum, void *rdma_buffer_ptr,
                     int num_max_rdma_chunked_recv_tokens, void **buffer_ptrs,
                     int num_max_nvl_chunked_recv_tokens, int **barrier_signal_ptrs, int rank,
                     hipStream_t stream, int64_t num_rdma_bytes, int64_t num_nvl_bytes,
                     bool low_latency_mode);
>>>>>>> 1fc5b814

void dispatch(void *recv_x, float *recv_x_scales, int64_t *recv_topk_idx, float *recv_topk_weights,
              void *recv_src_meta, const void *x, const float *x_scales, const int64_t *topk_idx,
              const float *topk_weights, int *send_rdma_head, int *send_nvl_head,
              int *recv_rdma_channel_prefix_matrix, int *recv_gbl_channel_prefix_matrix,
              const int *rdma_channel_prefix_matrix, const int *recv_rdma_rank_prefix_sum,
              const int *gbl_channel_prefix_matrix, const int *recv_gbl_rank_prefix_sum,
              const bool *is_token_in_rank, int num_tokens, int num_worst_tokens, int hidden_int4,
              int num_scales, int num_topk, int num_experts, int scale_token_stride,
              int scale_hidden_stride, void *rdma_buffer_ptr, int num_max_rdma_chunked_send_tokens,
              int num_max_rdma_chunked_recv_tokens, void **buffer_ptrs,
              int num_max_nvl_chunked_send_tokens, int num_max_nvl_chunked_recv_tokens, int rank,
              int num_ranks, bool is_cached_dispatch, hipStream_t stream, int num_channels,
              bool low_latency_mode);

void cached_notify(int hidden_int4, int num_scales, int num_topk_idx, int num_topk_weights,
                   int num_ranks, int num_channels, int num_combined_tokens,
                   int *combined_rdma_head, const int *rdma_channel_prefix_matrix,
                   const int *rdma_rank_prefix_sum, int *combined_nvl_head, void *rdma_buffer_ptr,
                   int num_max_rdma_chunked_recv_tokens, void **buffer_ptrs,
                   int num_max_nvl_chunked_recv_tokens, int **barrier_signal_ptrs, int rank,
                   hipStream_t stream, int64_t num_rdma_bytes, int64_t num_nvl_bytes,
                   bool is_cached_dispatch, bool low_latency_mode);

void combine(hipDataType type, void *combined_x, float *combined_topk_weights,
             const bool *is_combined_token_in_rank, const void *x, const float *topk_weights,
             const void *bias_0, const void *bias_1, const int *combined_rdma_head,
             const int *combined_nvl_head, const void *src_meta,
             const int *rdma_channel_prefix_matrix, const int *rdma_rank_prefix_sum,
             const int *gbl_channel_prefix_matrix, const int *gbl_rank_prefix_sum, int num_tokens,
             int num_combined_tokens, int hidden, int num_topk, void *rdma_buffer_ptr,
             int num_max_rdma_chunked_send_tokens, int num_max_rdma_chunked_recv_tokens,
             void **buffer_ptrs, int num_max_nvl_chunked_send_tokens,
             int num_max_nvl_chunked_recv_tokens, int rank, int num_ranks, hipStream_t stream,
             int num_channels, bool low_latency_mode);

} // namespace internode
} // namespace primus_turbo::deep_ep<|MERGE_RESOLUTION|>--- conflicted
+++ resolved
@@ -52,20 +52,11 @@
 namespace intranode {
 
 void notify_dispatch(const int *num_tokens_per_rank, int *moe_recv_counter_mapped, int num_ranks,
-<<<<<<< HEAD
-                     const int *num_tokens_per_expert, int64_t *moe_recv_expert_counter_mapped,
-                     int64_t *moe_num_recv_tokens_per_experts, int num_experts, int num_tokens,
-                     const bool *is_token_in_rank, int *channel_prefix_matrix,
-                     int *rank_prefix_matrix_copy, int num_memset_int, int expert_alignment,
-                     void **buffer_ptrs, int **barrier_signal_ptrs, int rank, hipStream_t stream,
-                     int num_sms);
-=======
                      const int *num_tokens_per_expert, int *moe_recv_expert_counter_mapped,
                      int num_experts, int num_tokens, const bool *is_token_in_rank,
                      int *channel_prefix_matrix, int *rank_prefix_matrix_copy, int num_memset_int,
                      int expert_alignment, void **buffer_ptrs, int **barrier_signal_ptrs, int rank,
                      hipStream_t stream, int num_sms);
->>>>>>> 1fc5b814
 
 void cached_notify_dispatch(const int *rank_prefix_matrix, int num_memset_int, void **buffer_ptrs,
                             int **barrier_signal_ptrs, int rank, int num_ranks, hipStream_t stream);
@@ -99,18 +90,6 @@
 
 void notify_dispatch(const int *num_tokens_per_rank, int *moe_recv_counter_mapped, int num_ranks,
                      const int *num_tokens_per_rdma_rank, int *moe_recv_rdma_counter_mapped,
-<<<<<<< HEAD
-                     const int *num_tokens_per_expert, int64_t *moe_recv_expert_counter_mapped,
-                     int64_t *moe_num_recv_tokens_per_experts, int num_experts,
-                     const bool *is_token_in_rank, int num_tokens, int num_channels,
-                     int hidden_int4, int num_scales, int num_topk, int expert_alignment,
-                     int *rdma_channel_prefix_matrix, int *recv_rdma_rank_prefix_sum,
-                     int *gbl_channel_prefix_matrix, int *recv_gbl_rank_prefix_sum,
-                     void *rdma_buffer_ptr, int num_max_rdma_chunked_recv_tokens,
-                     void **buffer_ptrs, int num_max_nvl_chunked_recv_tokens,
-                     int **barrier_signal_ptrs, int rank, hipStream_t stream,
-                     int64_t num_rdma_bytes, int64_t num_nvl_bytes, bool low_latency_mode);
-=======
                      const int *num_tokens_per_expert, int *moe_recv_expert_counter_mapped,
                      int num_experts, const bool *is_token_in_rank, int num_tokens,
                      int num_worst_tokens, int num_channels, int hidden_int4, int num_scales,
@@ -121,7 +100,6 @@
                      int num_max_nvl_chunked_recv_tokens, int **barrier_signal_ptrs, int rank,
                      hipStream_t stream, int64_t num_rdma_bytes, int64_t num_nvl_bytes,
                      bool low_latency_mode);
->>>>>>> 1fc5b814
 
 void dispatch(void *recv_x, float *recv_x_scales, int64_t *recv_topk_idx, float *recv_topk_weights,
               void *recv_src_meta, const void *x, const float *x_scales, const int64_t *topk_idx,
