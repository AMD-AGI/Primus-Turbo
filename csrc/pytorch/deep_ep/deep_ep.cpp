--- conflicted
+++ resolved
@@ -376,14 +376,9 @@
 }
 
 std::tuple<torch::Tensor, std::optional<torch::Tensor>, std::optional<torch::Tensor>,
-<<<<<<< HEAD
-           std::optional<torch::Tensor>, std::vector<int64_t>, torch::Tensor, torch::Tensor,
-           torch::Tensor, torch::Tensor, torch::Tensor, torch::Tensor,
+           std::optional<torch::Tensor>, std::vector<int>, torch::Tensor, torch::Tensor,
+           torch::Tensor, torch::Tensor, torch::Tensor,
            std::optional<c10::intrusive_ptr<EventHandle>>>
-=======
-           std::optional<torch::Tensor>, std::vector<int>, torch::Tensor, torch::Tensor,
-           torch::Tensor, torch::Tensor, torch::Tensor, std::optional<EventHandle>>
->>>>>>> 1fc5b814
 Buffer::intranode_dispatch(
     const torch::Tensor &x, const std::optional<torch::Tensor> &x_scales,
     const std::optional<torch::Tensor> &topk_idx, const std::optional<torch::Tensor> &topk_weights,
@@ -497,20 +492,10 @@
     }
 
     // Create handles (only return for non-cached mode)
-<<<<<<< HEAD
-    int                  num_recv_tokens       = -1;
-    auto                 rank_prefix_matrix    = torch::Tensor();
-    auto                 channel_prefix_matrix = torch::Tensor();
-    std::vector<int64_t> num_recv_tokens_per_expert_list;
-    torch::Tensor        num_recv_tokens_per_expert = torch::empty(
-        {num_local_experts}, torch::TensorOptions().dtype(torch::kLong).device(torch::kCUDA));
-
-=======
     int              num_recv_tokens       = -1;
     auto             rank_prefix_matrix    = torch::Tensor();
     auto             channel_prefix_matrix = torch::Tensor();
     std::vector<int> num_recv_tokens_per_expert_list;
->>>>>>> 1fc5b814
     // Barrier or send sizes
     // To clean: channel start/end offset, head and tail
     int num_memset_int = num_channels * num_ranks * 4;
@@ -543,18 +528,10 @@
                                                 sizeof(int)) <= num_nvl_bytes);
         primus_turbo::deep_ep::intranode::notify_dispatch(
             num_tokens_per_rank->data_ptr<int>(), moe_recv_counter_mapped, num_ranks,
-<<<<<<< HEAD
-            num_tokens_per_expert->data_ptr<int>(), moe_recv_expert_counter_mapped,
-            num_recv_tokens_per_expert.data_ptr<int64_t>(), num_experts, num_tokens,
-            is_token_in_rank.data_ptr<bool>(), channel_prefix_matrix.data_ptr<int>(),
-            rank_prefix_matrix.data_ptr<int>(), num_memset_int, static_cast<int>(expert_alignment),
-            buffer_ptrs_gpu, barrier_signal_ptrs_gpu, rank, comm_stream, num_channels);
-=======
             num_tokens_per_expert->data_ptr<int>(), moe_recv_expert_counter_mapped, num_experts,
             num_tokens, is_token_in_rank.data_ptr<bool>(), channel_prefix_matrix.data_ptr<int>(),
             rank_prefix_matrix.data_ptr<int>(), num_memset_int, expert_alignment, buffer_ptrs_gpu,
             barrier_signal_ptrs_gpu, rank, comm_stream, num_channels);
->>>>>>> 1fc5b814
 
         if (num_worst_tokens > 0) {
             // No CPU sync, just allocate the worst case
@@ -822,33 +799,27 @@
 }
 
 std::tuple<torch::Tensor, std::optional<torch::Tensor>, std::optional<torch::Tensor>,
-<<<<<<< HEAD
-           std::optional<torch::Tensor>, std::vector<int64_t>, torch::Tensor, torch::Tensor,
-           torch::Tensor, std::optional<torch::Tensor>, torch::Tensor, std::optional<torch::Tensor>,
-           torch::Tensor, std::optional<torch::Tensor>, std::optional<torch::Tensor>,
-           std::optional<torch::Tensor>, std::optional<c10::intrusive_ptr<EventHandle>>>
-=======
            std::optional<torch::Tensor>, std::vector<int>, torch::Tensor, torch::Tensor,
            std::optional<torch::Tensor>, torch::Tensor, std::optional<torch::Tensor>, torch::Tensor,
            std::optional<torch::Tensor>, std::optional<torch::Tensor>, std::optional<torch::Tensor>,
-           std::optional<EventHandle>>
->>>>>>> 1fc5b814
-Buffer::internode_dispatch(const torch::Tensor &x, const std::optional<torch::Tensor> &x_scales,
-                           const std::optional<torch::Tensor> &topk_idx,
-                           const std::optional<torch::Tensor> &topk_weights,
-                           const std::optional<torch::Tensor> &num_tokens_per_rank,
-                           const std::optional<torch::Tensor> &num_tokens_per_rdma_rank,
-                           const torch::Tensor                &is_token_in_rank,
-                           const std::optional<torch::Tensor> &num_tokens_per_expert,
-                           int64_t cached_num_recv_tokens, int64_t cached_num_rdma_recv_tokens,
-                           const std::optional<torch::Tensor> &cached_rdma_channel_prefix_matrix,
-                           const std::optional<torch::Tensor> &cached_recv_rdma_rank_prefix_sum,
-                           const std::optional<torch::Tensor> &cached_gbl_channel_prefix_matrix,
-                           const std::optional<torch::Tensor> &cached_recv_gbl_rank_prefix_sum,
-                           int64_t expert_alignment, int64_t num_worst_tokens,
-                           const c10::intrusive_ptr<Config>               config,
-                           std::optional<c10::intrusive_ptr<EventHandle>> previous_event,
-                           bool async, bool allocate_on_comm_stream) {
+           std::optional<c10::intrusive_ptr<EventHandle>>>
+        ventHandle >>
+    Buffer::internode_dispatch(
+        const torch::Tensor &x, const std::optional<torch::Tensor> &x_scales,
+        const std::optional<torch::Tensor> &topk_idx,
+        const std::optional<torch::Tensor> &topk_weights,
+        const std::optional<torch::Tensor> &num_tokens_per_rank,
+        const std::optional<torch::Tensor> &num_tokens_per_rdma_rank,
+        const torch::Tensor                &is_token_in_rank,
+        const std::optional<torch::Tensor> &num_tokens_per_expert, int64_t cached_num_recv_tokens,
+        int64_t                             cached_num_rdma_recv_tokens,
+        const std::optional<torch::Tensor> &cached_rdma_channel_prefix_matrix,
+        const std::optional<torch::Tensor> &cached_recv_rdma_rank_prefix_sum,
+        const std::optional<torch::Tensor> &cached_gbl_channel_prefix_matrix,
+        const std::optional<torch::Tensor> &cached_recv_gbl_rank_prefix_sum,
+        int64_t expert_alignment, int64_t num_worst_tokens, const c10::intrusive_ptr<Config> config,
+        std::optional<c10::intrusive_ptr<EventHandle>> previous_event, bool async,
+        bool allocate_on_comm_stream) {
 #ifndef DISABLE_ROCSHMEM
     // In dispatch, CPU will busy-wait until GPU receive tensor size metadata from other ranks,
     // which can be quite long. If users of DeepEP need to execute other Python code on other
@@ -971,23 +942,12 @@
     }
 
     // Create handles (only return for non-cached mode)
-<<<<<<< HEAD
-    int                  num_recv_tokens = -1, num_rdma_recv_tokens = -1;
-    auto                 rdma_channel_prefix_matrix = torch::Tensor();
-    auto                 recv_rdma_rank_prefix_sum  = torch::Tensor();
-    auto                 gbl_channel_prefix_matrix  = torch::Tensor();
-    auto                 recv_gbl_rank_prefix_sum   = torch::Tensor();
-    std::vector<int64_t> num_recv_tokens_per_expert_list;
-    torch::Tensor        num_recv_tokens_per_expert = torch::empty(
-        {num_local_experts}, torch::TensorOptions().dtype(torch::kLong).device(torch::kCUDA));
-=======
     int              num_recv_tokens = -1, num_rdma_recv_tokens = -1;
     auto             rdma_channel_prefix_matrix = torch::Tensor();
     auto             recv_rdma_rank_prefix_sum  = torch::Tensor();
     auto             gbl_channel_prefix_matrix  = torch::Tensor();
     auto             recv_gbl_rank_prefix_sum   = torch::Tensor();
     std::vector<int> num_recv_tokens_per_expert_list;
->>>>>>> 1fc5b814
 
     // Barrier or send sizes
     if (cached_mode) {
@@ -1024,17 +984,6 @@
         primus_turbo::deep_ep::internode::notify_dispatch(
             num_tokens_per_rank->data_ptr<int>(), moe_recv_counter_mapped, num_ranks,
             num_tokens_per_rdma_rank->data_ptr<int>(), moe_recv_rdma_counter_mapped,
-<<<<<<< HEAD
-            num_tokens_per_expert->data_ptr<int>(), moe_recv_expert_counter_mapped,
-            num_recv_tokens_per_expert.data_ptr<int64_t>(), num_experts,
-            is_token_in_rank.data_ptr<bool>(), num_tokens, num_channels, hidden_int4, num_scales,
-            num_topk, static_cast<int>(expert_alignment),
-            rdma_channel_prefix_matrix.data_ptr<int>(), recv_rdma_rank_prefix_sum.data_ptr<int>(),
-            gbl_channel_prefix_matrix.data_ptr<int>(), recv_gbl_rank_prefix_sum.data_ptr<int>(),
-            rdma_buffer_ptr, config->num_max_rdma_chunked_recv_tokens, buffer_ptrs_gpu,
-            config->num_max_nvl_chunked_recv_tokens, barrier_signal_ptrs_gpu, rank, comm_stream,
-            config->get_rdma_buffer_size_hint(hidden_int4 * sizeof(int4), num_ranks), num_nvl_bytes,
-=======
             num_tokens_per_expert->data_ptr<int>(), moe_recv_expert_counter_mapped, num_experts,
             is_token_in_rank.data_ptr<bool>(), num_tokens, num_worst_tokens, num_channels,
             hidden_int4, num_scales, num_topk, expert_alignment,
@@ -1043,7 +992,6 @@
             rdma_buffer_ptr, config.num_max_rdma_chunked_recv_tokens, buffer_ptrs_gpu,
             config.num_max_nvl_chunked_recv_tokens, barrier_signal_ptrs_gpu, rank, comm_stream,
             config.get_rdma_buffer_size_hint(hidden_int4 * sizeof(int4), num_ranks), num_nvl_bytes,
->>>>>>> 1fc5b814
             low_latency_mode);
 
         if (num_worst_tokens > 0) {
@@ -1175,7 +1123,6 @@
             }
         }
 
-<<<<<<< HEAD
         // Switch back compute stream
         if (allocate_on_comm_stream)
             at::cuda::setCurrentCUDAStream(compute_stream);
@@ -1186,7 +1133,6 @@
                 recv_topk_idx,
                 recv_topk_weights,
                 num_recv_tokens_per_expert_list,
-                num_recv_tokens_per_expert,
                 rdma_channel_prefix_matrix,
                 gbl_channel_prefix_matrix,
                 recv_rdma_channel_prefix_matrix,
@@ -1197,105 +1143,24 @@
                 send_rdma_head,
                 send_nvl_head,
                 event};
-=======
-    // Return values
-    return {recv_x,
-            recv_x_scales,
-            recv_topk_idx,
-            recv_topk_weights,
-            num_recv_tokens_per_expert_list,
-            rdma_channel_prefix_matrix,
-            gbl_channel_prefix_matrix,
-            recv_rdma_channel_prefix_matrix,
-            recv_rdma_rank_prefix_sum,
-            recv_gbl_channel_prefix_matrix,
-            recv_gbl_rank_prefix_sum,
-            recv_src_meta,
-            send_rdma_head,
-            send_nvl_head,
-            event};
->>>>>>> 1fc5b814
 
 #else
     PRIMUS_TURBO_CHECK(false, "rocSHMEM is disabled during compilation, please install rocSHMEM by "
                               "following docs/install_dependencies.md");
     return {};
 #endif
-<<<<<<< HEAD
-=======
-}
-
-std::tuple<torch::Tensor, std::optional<torch::Tensor>, std::optional<EventHandle>>
-Buffer::internode_combine(
-    const torch::Tensor &x, const std::optional<torch::Tensor> &topk_weights,
-    const std::optional<torch::Tensor> &bias_0, const std::optional<torch::Tensor> &bias_1,
-    const torch::Tensor &src_meta, const torch::Tensor &is_combined_token_in_rank,
-    const torch::Tensor &rdma_channel_prefix_matrix, const torch::Tensor &rdma_rank_prefix_sum,
-    const torch::Tensor                &gbl_channel_prefix_matrix,
-    const std::optional<torch::Tensor> &gbl_rank_prefix_sum,
-    const torch::Tensor &combined_rdma_head, const torch::Tensor &combined_nvl_head,
-    const primus_turbo::deep_ep::Config &config, std::optional<EventHandle> &previous_event,
-    bool async, bool allocate_on_comm_stream) {
-#ifndef DISABLE_ROCSHMEM
-    const int num_channels = config.num_sms / 2;
-    PRIMUS_TURBO_CHECK(config.num_sms % 2 == 0);
-
-    // Shape and contiguous checks
-    PRIMUS_TURBO_CHECK(x.dim() == 2 and x.is_contiguous());
-    PRIMUS_TURBO_CHECK(src_meta.dim() == 2 and src_meta.is_contiguous() and
-                       src_meta.scalar_type() == torch::kByte);
-    PRIMUS_TURBO_CHECK(is_combined_token_in_rank.dim() == 2 and
-                       is_combined_token_in_rank.is_contiguous() and
-                       is_combined_token_in_rank.scalar_type() == torch::kBool);
-    PRIMUS_TURBO_CHECK(rdma_channel_prefix_matrix.dim() == 2 and
-                       rdma_channel_prefix_matrix.is_contiguous() and
-                       rdma_channel_prefix_matrix.scalar_type() == torch::kInt32);
-    PRIMUS_TURBO_CHECK(rdma_rank_prefix_sum.dim() == 1 and rdma_rank_prefix_sum.is_contiguous() and
-                       rdma_rank_prefix_sum.scalar_type() == torch::kInt32);
-    PRIMUS_TURBO_CHECK(gbl_channel_prefix_matrix.dim() == 2 and
-                       gbl_channel_prefix_matrix.is_contiguous() and
-                       gbl_channel_prefix_matrix.scalar_type() == torch::kInt32);
-    PRIMUS_TURBO_CHECK(combined_rdma_head.dim() == 2 and combined_rdma_head.is_contiguous() and
-                       combined_rdma_head.scalar_type() == torch::kInt32);
-    PRIMUS_TURBO_CHECK(combined_nvl_head.dim() == 2 and combined_nvl_head.is_contiguous() and
-                       combined_nvl_head.scalar_type() == torch::kInt32);
-
-    auto num_tokens = static_cast<int>(x.size(0)), hidden = static_cast<int>(x.size(1)),
-         hidden_int4         = static_cast<int>(x.size(1) * x.element_size() / sizeof(int4));
-    auto num_combined_tokens = static_cast<int>(is_combined_token_in_rank.size(0));
-    PRIMUS_TURBO_CHECK((hidden * x.element_size()) % sizeof(int4) == 0);
-    PRIMUS_TURBO_CHECK(src_meta.size(1) ==
-                       primus_turbo::deep_ep::internode::get_source_meta_bytes());
-    PRIMUS_TURBO_CHECK(is_combined_token_in_rank.size(1) == num_ranks);
-    PRIMUS_TURBO_CHECK(rdma_channel_prefix_matrix.size(0) == num_rdma_ranks and
-                       rdma_channel_prefix_matrix.size(1) == num_channels);
-    PRIMUS_TURBO_CHECK(rdma_rank_prefix_sum.size(0) == num_rdma_ranks);
-    PRIMUS_TURBO_CHECK(gbl_channel_prefix_matrix.size(0) == num_ranks and
-                       gbl_channel_prefix_matrix.size(1) == num_channels);
-    PRIMUS_TURBO_CHECK(combined_rdma_head.dim() == 2 and
-                       combined_rdma_head.size(0) == num_combined_tokens and
-                       combined_rdma_head.size(1) == num_rdma_ranks);
-    PRIMUS_TURBO_CHECK(combined_nvl_head.dim() == 2 and
-                       combined_nvl_head.size(1) == NUM_MAX_NVL_PEERS);
-
-    // Allocate all tensors on comm stream if set
-    // NOTES: do not allocate tensors upfront!
-    auto compute_stream = at::cuda::getCurrentCUDAStream();
-    if (allocate_on_comm_stream) {
-        PRIMUS_TURBO_CHECK(previous_event.has_value() and async);
-        at::cuda::setCurrentCUDAStream(comm_stream);
->>>>>>> 1fc5b814
-    }
-
-    std::tuple<torch::Tensor, std::optional<torch::Tensor>,
-               std::optional<c10::intrusive_ptr<EventHandle>>>
+    }
+
+    std::tuple<torch::Tensor, std::optional<torch::Tensor>, std::optional<EventHandle>>
     Buffer::internode_combine(
         const torch::Tensor &x, const std::optional<torch::Tensor> &topk_weights,
         const std::optional<torch::Tensor> &bias_0, const std::optional<torch::Tensor> &bias_1,
         const torch::Tensor &src_meta, const torch::Tensor &is_combined_token_in_rank,
         const torch::Tensor &rdma_channel_prefix_matrix, const torch::Tensor &rdma_rank_prefix_sum,
-        const torch::Tensor &gbl_channel_prefix_matrix, const torch::Tensor &combined_rdma_head,
-        const torch::Tensor &combined_nvl_head, const c10::intrusive_ptr<Config> config,
+        const torch::Tensor                &gbl_channel_prefix_matrix,
+        const std::optional<torch::Tensor> &gbl_rank_prefix_sum,
+        const torch::Tensor &combined_rdma_head, const torch::Tensor &combined_nvl_head,
+        const primus_turbo::deep_ep::Config &config, const c10::intrusive_ptr<Config> config,
         std::optional<c10::intrusive_ptr<EventHandle>> previous_event, bool async,
         bool allocate_on_comm_stream) {
 #ifndef DISABLE_ROCSHMEM
@@ -1374,29 +1239,10 @@
             combined_topk_weights_ptr = combined_topk_weights->data_ptr<float>();
         }
 
-<<<<<<< HEAD
         // Extra check for avoid-dead-lock design
         PRIMUS_TURBO_CHECK(config->num_max_nvl_chunked_recv_tokens % num_rdma_ranks == 0);
         PRIMUS_TURBO_CHECK(config->num_max_nvl_chunked_send_tokens <=
                            config->num_max_nvl_chunked_recv_tokens / num_rdma_ranks);
-=======
-    // Launch data combine
-    auto       combined_x = torch::empty({num_combined_tokens, hidden}, x.options());
-    const int *gbl_rank_prefix_sum_ptr =
-        gbl_rank_prefix_sum.has_value() ? gbl_rank_prefix_sum->data_ptr<int>() : nullptr;
-    primus_turbo::deep_ep::internode::combine(
-        at::cuda::ScalarTypeToCudaDataType(x.scalar_type()), combined_x.data_ptr(),
-        combined_topk_weights_ptr, is_combined_token_in_rank.data_ptr<bool>(), x.data_ptr(),
-        topk_weights_ptr, bias_ptrs[0], bias_ptrs[1], combined_rdma_head.data_ptr<int>(),
-        combined_nvl_head.data_ptr<int>(), src_meta.data_ptr(),
-        rdma_channel_prefix_matrix.data_ptr<int>(), rdma_rank_prefix_sum.data_ptr<int>(),
-        gbl_channel_prefix_matrix.data_ptr<int>(), gbl_rank_prefix_sum_ptr, num_tokens,
-        num_combined_tokens, hidden, num_topk, rdma_buffer_ptr,
-        config.num_max_rdma_chunked_send_tokens, config.num_max_rdma_chunked_recv_tokens,
-        buffer_ptrs_gpu, config.num_max_nvl_chunked_send_tokens,
-        config.num_max_nvl_chunked_recv_tokens, rank, num_ranks, comm_stream, num_channels,
-        low_latency_mode);
->>>>>>> 1fc5b814
 
         // Launch barrier and reset queue head and tail
         primus_turbo::deep_ep::internode::cached_notify(
@@ -1422,18 +1268,21 @@
             }
 
         // Launch data combine
-        auto combined_x = torch::empty({num_combined_tokens, hidden}, x.options());
+        auto       combined_x = torch::empty({num_combined_tokens, hidden}, x.options());
+        const int *gbl_rank_prefix_sum_ptr =
+            gbl_rank_prefix_sum.has_value() ? gbl_rank_prefix_sum->data_ptr<int>() : nullptr;
         primus_turbo::deep_ep::internode::combine(
             at::cuda::ScalarTypeToCudaDataType(x.scalar_type()), combined_x.data_ptr(),
             combined_topk_weights_ptr, is_combined_token_in_rank.data_ptr<bool>(), x.data_ptr(),
             topk_weights_ptr, bias_ptrs[0], bias_ptrs[1], combined_rdma_head.data_ptr<int>(),
             combined_nvl_head.data_ptr<int>(), src_meta.data_ptr(),
             rdma_channel_prefix_matrix.data_ptr<int>(), rdma_rank_prefix_sum.data_ptr<int>(),
-            gbl_channel_prefix_matrix.data_ptr<int>(), num_tokens, num_combined_tokens, hidden,
-            num_topk, rdma_buffer_ptr, config->num_max_rdma_chunked_send_tokens,
-            config->num_max_rdma_chunked_recv_tokens, buffer_ptrs_gpu,
-            config->num_max_nvl_chunked_send_tokens, config->num_max_nvl_chunked_recv_tokens, rank,
-            num_ranks, comm_stream, num_channels, low_latency_mode);
+            gbl_channel_prefix_matrix.data_ptr<int>(), gbl_rank_prefix_sum_ptr, num_tokens,
+            num_combined_tokens, hidden, num_topk, rdma_buffer_ptr,
+            config.num_max_rdma_chunked_send_tokens, config.num_max_rdma_chunked_recv_tokens,
+            buffer_ptrs_gpu, config.num_max_nvl_chunked_send_tokens,
+            config.num_max_nvl_chunked_recv_tokens, rank, num_ranks, comm_stream, num_channels,
+            low_latency_mode);
 
         // Wait streams
         std::optional<c10::intrusive_ptr<EventHandle>> event;
