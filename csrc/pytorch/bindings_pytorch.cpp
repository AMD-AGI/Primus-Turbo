--- conflicted
+++ resolved
@@ -45,7 +45,10 @@
           "Tensor group_lens, Tensor group_offs, bool transA, bool transB, "
           "ScalarType out_dtype, str granularity, int? num_cu) -> Tensor");
     m.def("grouped_gemm_compute_offs(Tensor group_lens) -> Tensor");
-<<<<<<< HEAD
+    m.def("hipblaslt_grouped_gemm(Tensor a, Tensor b, Tensor group_lens, Tensor group_offs, "
+          "bool transA, bool transB) -> Tensor");
+    m.def("hipblaslt_grouped_gemm_variable_k(Tensor a, Tensor b, Tensor group_lens, "
+          "Tensor group_offs, bool transA, bool transB) -> Tensor");
 
     // ********* DeepEP *********
     m.class_<deep_ep::Config>("Config")
@@ -103,12 +106,6 @@
         .def("internode_dispatch", &deep_ep::Buffer::internode_dispatch)
         .def("internode_combine", &deep_ep::Buffer::internode_combine)
         .def("__obj_flatten__", &deep_ep::Buffer::get_state);
-=======
-    m.def("hipblaslt_grouped_gemm(Tensor a, Tensor b, Tensor group_lens, Tensor group_offs, "
-          "bool transA, bool transB) -> Tensor");
-    m.def("hipblaslt_grouped_gemm_variable_k(Tensor a, Tensor b, Tensor group_lens, "
-          "Tensor group_offs, bool transA, bool transB) -> Tensor");
->>>>>>> 006d15d7
 }
 
 TORCH_LIBRARY_IMPL(primus_turbo_cpp_extension, CUDA, m) {
