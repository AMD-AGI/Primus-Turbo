--- conflicted
+++ resolved
@@ -9,7 +9,6 @@
 
 namespace primus_turbo::pytorch {
 
-<<<<<<< HEAD
 at::Tensor grouped_gemm_compute_offs(at::Tensor &group_lens) {
     // Check input tensor type
     PRIMUS_TURBO_CHECK(group_lens.scalar_type() == at::kLong,
@@ -27,13 +26,13 @@
                                 group_lens.numel(), stream);
 
     return group_offs;
-=======
+}
+
 uint32_t get_grouped_gemm_num_cu(c10::optional<int64_t> num_cu) {
     auto    stream     = at::cuda::getCurrentCUDAStream();
     int32_t cus        = get_multi_processor_count(stream.device_index());
     int32_t num_cu_val = num_cu.has_value() ? num_cu.value() : -1;
     return num_cu_val <= 0 ? uint32_t(cus) : uint32_t(std::min(num_cu_val, cus));
->>>>>>> 66506408
 }
 
 at::Tensor grouped_gemm(at::Tensor &a, at::Tensor &b, at::Tensor &group_lens,
