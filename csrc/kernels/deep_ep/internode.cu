--- conflicted
+++ resolved
@@ -110,15 +110,9 @@
 __global__ void
 notify_dispatch(const int *num_tokens_per_rank, int *moe_recv_counter_mapped, int num_ranks,
                 const int *num_tokens_per_rdma_rank, int *moe_recv_rdma_counter_mapped,
-<<<<<<< HEAD
-                const int *num_tokens_per_expert, int64_t *moe_recv_expert_counter_mapped,
-                int64_t *moe_recv_tokens_per_experts, int num_experts, const bool *is_token_in_rank,
-                int num_tokens, int num_channels, int expert_alignment, const int rdma_clean_offset,
-=======
                 const int *num_tokens_per_expert, int *moe_recv_expert_counter_mapped,
                 int num_experts, const bool *is_token_in_rank, int num_tokens, int num_worst_tokens,
                 int num_channels, int expert_alignment, const int rdma_clean_offset,
->>>>>>> 1fc5b814
                 const int rdma_num_int_clean, const int nvl_clean_offset,
                 const int nvl_num_int_clean, int *rdma_channel_prefix_matrix,
                 int *recv_rdma_rank_prefix_sum, int *gbl_channel_prefix_matrix,
@@ -346,18 +340,6 @@
 
 void notify_dispatch(const int *num_tokens_per_rank, int *moe_recv_counter_mapped, int num_ranks,
                      const int *num_tokens_per_rdma_rank, int *moe_recv_rdma_counter_mapped,
-<<<<<<< HEAD
-                     const int *num_tokens_per_expert, int64_t *moe_recv_expert_counter_mapped,
-                     int64_t *moe_recv_tokens_per_experts, int num_experts,
-                     const bool *is_token_in_rank, int num_tokens, int num_channels,
-                     int hidden_int4, int num_scales, int num_topk, int expert_alignment,
-                     int *rdma_channel_prefix_matrix, int *recv_rdma_rank_prefix_sum,
-                     int *gbl_channel_prefix_matrix, int *recv_gbl_rank_prefix_sum,
-                     void *rdma_buffer_ptr, int num_max_rdma_chunked_recv_tokens,
-                     void **buffer_ptrs, int num_max_nvl_chunked_recv_tokens,
-                     int **barrier_signal_ptrs, int rank, hipStream_t stream,
-                     int64_t num_rdma_bytes, int64_t num_nvl_bytes, bool low_latency_mode) {
-=======
                      const int *num_tokens_per_expert, int *moe_recv_expert_counter_mapped,
                      int num_experts, const bool *is_token_in_rank, int num_tokens,
                      int num_worst_tokens, int num_channels, int hidden_int4, int num_scales,
@@ -368,7 +350,6 @@
                      int num_max_nvl_chunked_recv_tokens, int **barrier_signal_ptrs, int rank,
                      hipStream_t stream, int64_t num_rdma_bytes, int64_t num_nvl_bytes,
                      bool low_latency_mode) {
->>>>>>> 1fc5b814
 #define NOTIFY_DISPATCH_LAUNCH_CASE(num_rdma_ranks)                                                \
     {                                                                                              \
         auto notify_dispatch_func = low_latency_mode ? notify_dispatch<true, num_rdma_ranks>       \
